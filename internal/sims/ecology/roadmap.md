--- conflicted
+++ resolved
@@ -153,12 +153,8 @@
 * Rain masks now render drifting noise-shaped cloud blobs with inertia-smooth drift, coherent neighborhood flow, stabilized silhouettes, and strengthened morphology cleanup to eliminate spray artifacts; documentation updated to match.
 * Latest tuning lowered the noise gate to τ≈0.35–0.45 with a smoothstep blend, enforces solid cores, and widens the morphology closing radius to 2px to plug noise pinholes.
 * HUD now surfaces wind noise and speed controls so storm drift can be dialed in live during tuning sessions.
-<<<<<<< HEAD
-* Wind vector overlay returned via the debug overlay (`3` toggle) so the rain drift field is visible without cluttering the control panel; arrow density/length scale with map size for quick tuning feedback.
-=======
 * HUD renders a wind vector overlay to visualize current drift averages for active storm regions.
 * HUD parameter buttons now auto-scale their step sizes, present chance values as 0–100%, and no longer clamp tuning ranges with arbitrary ceilings.
->>>>>>> 39ede4fd
 
 **Exit Criteria**
 
