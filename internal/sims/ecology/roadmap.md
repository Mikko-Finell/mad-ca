--- conflicted
+++ resolved
@@ -125,11 +125,8 @@
 * Latest crater rebuild pass carves 1–3 random spillway openings whose floor matches the reservoir head so vents keep feeding once the starter pool drains along those exits.
 * HUD cleanup removed the redundant “Ecology Controls” banner and now surfaces direct adjustments for lava cooling, flux reference, reservoir head, and proto strength/uplift so lava longevity and volcano shaping can be tuned live.
 * Added a debug overlay toggle (`4`) that shades the lava elevation raster so eruption tuning sessions can see crater rims and spillways at a glance.
-<<<<<<< HEAD
 * Added a heat overlay toggle (`5`) that blends lava temperature/height with burning vegetation so tuning sessions can spot the hottest flows and fires instantly.
-=======
 * Eruptions now clear only their local footprint, so spawning a new volcano no longer wipes out existing lava fields or vents elsewhere on the map.
->>>>>>> f324f86b
 * Shift-clicking the map now drops a proto-volcano at the cursor, giving tuning sessions a deterministic way to raise cones without waiting for random spawns.
 * Lava elevation overlays now persist across eruptions, clamp overlap by taking the per-tile maximum, and limit new craters to influencing terrain within one diameter beyond the rim so older cones remain visible when new vents appear.
 * Refined the lava elevation raster bounds so the crater influence window matches the intended radius and added extra index guards while writing elevations.
